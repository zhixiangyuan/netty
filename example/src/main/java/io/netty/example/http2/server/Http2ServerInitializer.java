--- conflicted
+++ resolved
@@ -20,40 +20,31 @@
 import io.netty.channel.ChannelHandlerAppender;
 import io.netty.channel.ChannelHandlerContext;
 import io.netty.channel.ChannelInitializer;
+import io.netty.channel.ChannelPipeline;
 import io.netty.channel.socket.SocketChannel;
-<<<<<<< HEAD
-import io.netty.example.securechat.SecureChatSslContextFactory;
 import io.netty.handler.codec.http.HttpObjectAggregator;
 import io.netty.handler.codec.http.HttpRequestDecoder;
 import io.netty.handler.codec.http.HttpResponseEncoder;
 import io.netty.handler.codec.http.HttpServerUpgradeHandler;
 import io.netty.handler.codec.http2.Http2ServerUpgradeCodec;
-import io.netty.handler.ssl.SslHandler;
+import io.netty.handler.ssl.SslContext;
 
 import java.util.Arrays;
-
-import javax.net.ssl.SSLEngine;
-=======
-import io.netty.handler.ssl.SslContext;
->>>>>>> 46ed3d4c
-
-import org.eclipse.jetty.npn.NextProtoNego;
 
 /**
  * Sets up the Netty pipeline for the example server. Depending on the endpoint config, sets up the
  * pipeline for NPN or cleartext HTTP upgrade to HTTP/2.
  */
 public class Http2ServerInitializer extends ChannelInitializer<SocketChannel> {
-<<<<<<< HEAD
-    private final boolean ssl;
+    private final SslContext sslCtx;
 
-    public Http2ServerInitializer(boolean ssl) {
-        this.ssl = ssl;
+    public Http2ServerInitializer(SslContext sslCtx) {
+        this.sslCtx = sslCtx;
     }
 
     @Override
     public void initChannel(SocketChannel ch) throws Exception {
-        if (ssl) {
+        if (sslCtx != null) {
             configureSsl(ch);
         } else {
             configureClearText(ch);
@@ -64,18 +55,6 @@
      * Configure the pipeline for TLS NPN negotiation to HTTP/2.
      */
     private void configureSsl(SocketChannel ch) {
-        ChannelPipeline p = ch.pipeline();
-=======
->>>>>>> 46ed3d4c
-
-    private final SslContext sslCtx;
-
-    public Http2ServerInitializer(SslContext sslCtx) {
-        this.sslCtx = sslCtx;
-    }
-
-    @Override
-    public void initChannel(SocketChannel ch) throws Exception {
         ch.pipeline().addLast(sslCtx.newHandler(ch.alloc()), new Http2OrHttpHandler());
     }
 
